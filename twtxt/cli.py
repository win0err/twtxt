--- conflicted
+++ resolved
@@ -17,18 +17,13 @@
 
 from twtxt.config import Config
 from twtxt.file import get_local_tweets, add_local_tweet
-<<<<<<< HEAD
 from twtxt.helper import run_post_tweet_hook
-=======
-from twtxt.helper import run_post_tweet_hook, expand_mention
-from twtxt.helper import style_tweet, style_source, style_source_with_status
-from twtxt.helper import validate_created_at, validate_text
->>>>>>> 67ef9a5b
 from twtxt.helper import sort_and_truncate_tweets
 from twtxt.helper import style_timeline, style_source, style_source_with_status
 from twtxt.helper import validate_created_at, validate_text
 from twtxt.http import get_remote_tweets, get_remote_status
 from twtxt.log import init_logging
+from twtxt.mentions import expand_mentions
 from twtxt.types import Tweet, Source
 
 logger = logging.getLogger(__name__)
@@ -74,7 +69,7 @@
 @click.pass_context
 def tweet(ctx, created_at, twtfile, text):
     """Append a new tweet to your twtxt file."""
-    text = expand_mention(text)
+    text = expand_mentions(text)
     tweet = Tweet(text, created_at) if created_at else Tweet(text)
     if not add_local_tweet(tweet, twtfile):
         click.echo("✗ Couldn’t write to file.")
