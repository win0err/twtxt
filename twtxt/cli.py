"""
    twtxt.cli
    ~~~~~~~~~

    This module implements the command-line interface of twtxt.

    :copyright: (c) 2016 by buckket.
    :license: MIT, see LICENSE for more details.
"""

import logging
import os
import sys
import textwrap

import click

from twtxt.cache import Cache
from twtxt.config import Config
from twtxt.helper import run_post_tweet_hook
<<<<<<< HEAD
=======
from twtxt.helper import run_pre_tweet_hook
from twtxt.helper import style_tweet, style_source, style_source_with_status
from twtxt.helper import validate_created_at, validate_text
>>>>>>> 19302054
from twtxt.helper import sort_and_truncate_tweets
from twtxt.helper import style_timeline, style_source, style_source_with_status
from twtxt.helper import validate_created_at, validate_text
from twtxt.log import init_logging
from twtxt.mentions import expand_mentions
from twtxt.models import Tweet, Source
from twtxt.twfile import get_local_tweets, add_local_tweet
from twtxt.twhttp import get_remote_tweets, get_remote_status

logger = logging.getLogger(__name__)


@click.group()
@click.option("--config", "-c",
              type=click.Path(exists=True, file_okay=True, readable=True, writable=True, resolve_path=True),
              help="Specify a custom config file location.")
@click.option("--verbose", "-v",
              is_flag=True, default=False,
              help="Enable verbose output for debugging purposes.")
@click.version_option()
@click.pass_context
def cli(ctx, config, verbose):
    """Decentralised, minimalist microblogging service for hackers."""
    init_logging(debug=verbose)

    if ctx.invoked_subcommand == "quickstart":
        return

    try:
        if config:
            conf = Config.from_file(config)
        else:
            conf = Config.discover()
    except ValueError:
        click.echo("✗ Config file not found or not readable. You may want to run twtxt quickstart.")
        sys.exit()

    ctx.default_map = conf.build_default_map()
    ctx.obj = {'conf': conf}


@cli.command()
@click.option("--created-at",
              callback=validate_created_at,
              help="ISO 8601 formatted datetime string to use in Tweet, instead of current time.")
@click.option("--twtfile", "-f",
              type=click.Path(file_okay=True, writable=True, resolve_path=True),
              help="Location of your twtxt file. (Default: twtxt.txt)")
@click.argument("text", callback=validate_text, nargs=-1)
@click.pass_context
def tweet(ctx, created_at, twtfile, text):
    """Append a new tweet to your twtxt file."""
    text = expand_mentions(text)
    tweet = Tweet(text, created_at) if created_at else Tweet(text)

    pre_tweet_hook = ctx.obj["conf"].pre_tweet_hook
    if pre_tweet_hook:
        if not run_pre_tweet_hook(pre_tweet_hook, ctx.obj["conf"].options):
            raise Exception("✗ pre_tweet_hook returned non-zero")

    if not add_local_tweet(tweet, twtfile):
        click.echo("✗ Couldn’t write to file.")
    else:
        post_tweet_hook = ctx.obj["conf"].post_tweet_hook
        if post_tweet_hook:
            run_post_tweet_hook(post_tweet_hook, ctx.obj["conf"].options)


@cli.command()
@click.option("--pager/--no-pager",
              is_flag=True,
              help="Use a pager to display content. (Default: False)")
@click.option("--limit", "-l",
              type=click.INT,
              help="Limit total number of shown tweets. (Default: 20)")
@click.option("--twtfile", "-f",
              type=click.Path(exists=True, file_okay=True, readable=True, resolve_path=True),
              help="Location of your twtxt file. (Default: twtxt.txt")
@click.option("--ascending", "sorting", flag_value="ascending",
              help="Sort timeline in ascending order.")
@click.option("--descending", "sorting", flag_value="descending",
              help="Sort timeline in descending order. (Default)")
@click.option("--timeout", type=click.FLOAT,
              help="Maximum time requests are allowed to take. (Default: 5.0)")
@click.option("--porcelain", is_flag=True,
              help="Style output in an easy-to-parse format. (Default: False)")
@click.option("--source", "-s",
              help="Only show feed of the given source. (Can be nick or URL)")
@click.option("--cache/--no-cache",
              is_flag=True,
              help="Cache remote twtxt files locally. (Default: True")
@click.pass_context
def timeline(ctx, pager, limit, twtfile, sorting, timeout, porcelain, source, cache):
    """Retrieve your personal timeline."""
    if source:
        source_obj = ctx.obj["conf"].get_source_by_nick(source)
        if not source_obj:
            logger.debug("Not following {}, trying as URL".format(source))
            source_obj = Source(source, source)
        sources = [source_obj]
    else:
        sources = ctx.obj["conf"].following

    tweets = get_remote_tweets(sources, limit, timeout, cache)

    if twtfile and not source:
        source = Source(ctx.obj["conf"].nick, ctx.obj["conf"].twturl, file=twtfile)
        tweets.extend(get_local_tweets(source, limit))

    tweets = sort_and_truncate_tweets(tweets, sorting, limit)

    if not tweets:
        return

    if pager:
        click.echo_via_pager(style_timeline(tweets, porcelain))
    else:
        click.echo(style_timeline(tweets, porcelain))


@cli.command()
@click.option("--pager/--no-pager",
              is_flag=True,
              help="Use a pager to display content. (Default: False)")
@click.option("--limit", "-l",
              type=click.INT,
              help="Limit total number of shown tweets. (Default: 20)")
@click.option("--ascending", "sorting", flag_value="ascending",
              help="Sort timeline in ascending order.")
@click.option("--descending", "sorting", flag_value="descending",
              help="Sort timeline in descending order. (Default)")
@click.option("--timeout", type=click.FLOAT,
              help="Maximum time requests are allowed to take. (Default: 5.0)")
@click.option("--porcelain", is_flag=True,
              help="Style output in an easy-to-parse format. (Default: False)")
@click.option("--cache/--no-cache",
              is_flag=True,
              help="Cache remote twtxt files locally. (Default: True")
@click.argument("source")
@click.pass_context
def view(ctx, pager, limit, sorting, timeout, porcelain, cache, source):
    """Show feed of given source."""
    ctx.forward(timeline)


@cli.command()
@click.option("--check/--no-check",
              is_flag=True,
              help="Check if source URL is valid and readable. (Default: True)")
@click.option("--timeout", type=click.FLOAT,
              help="Maximum time requests are allowed to take. (Default: 5.0)")
@click.option("--porcelain", is_flag=True,
              help="Style output in an easy-to-parse format. (Default: False)")
@click.pass_context
def following(ctx, check, timeout, porcelain):
    """Return the list of sources you’re following."""
    sources = ctx.obj['conf'].following

    if check:
        sources = get_remote_status(sources, timeout)
        for (source, status) in sources:
            click.echo(style_source_with_status(source, status, porcelain))
    else:
        sources = sorted(sources, key=lambda source: source.nick)
        for source in sources:
            click.echo(style_source(source, porcelain))


@cli.command()
@click.argument("nick")
@click.argument("url")
@click.option("--force", "-f", flag_value=True,
              help="Force adding and overwriting nick")
@click.pass_context
def follow(ctx, nick, url, force):
    """Add a new source to your followings."""
    source = Source(nick, url)
    sources = ctx.obj['conf'].following

    if not force:
        if source.nick in (source.nick for source in sources):
            click.confirm("➤ You’re already following {}. Overwrite?".format(
                click.style(source.nick, bold=True)), default=False, abort=True)

        _, status = get_remote_status([source])[0]
        if status != 200:
            click.confirm("➤ The feed of {0} at {1} is not available. Follow anyway?".format(
                click.style(source.nick, bold=True),
                click.style(source.url, bold=True)), default=False, abort=True)

    ctx.obj['conf'].add_source(source)
    click.echo("✓ You’re now following {}.".format(
        click.style(source.nick, bold=True)))


@cli.command()
@click.argument("nick")
@click.pass_context
def unfollow(ctx, nick):
    """Remove an existing source from your followings."""
    source = ctx.obj['conf'].get_source_by_nick(nick)

    try:
        with Cache.discover() as cache:
            cache.remove_tweets(source.url)
    except OSError as e:
        logger.debug(e)

    ret_val = ctx.obj['conf'].remove_source_by_nick(nick)
    if ret_val:
        click.echo("✓ You’ve unfollowed {}.".format(
            click.style(nick, bold=True)))
    else:
        click.echo("✗ You’re not following {}.".format(
            click.style(nick, bold=True)))


@cli.command()
@click.pass_context
def quickstart(ctx):
    """Quickstart wizard for setting up twtxt."""
    width = click.get_terminal_size()[0]
    width = width if width <= 79 else 79

    click.secho("twtxt - quickstart", fg="cyan")
    click.secho("==================", fg="cyan")
    click.echo()

    help = "This wizard will generate a basic configuration file for twtxt with all mandatory options set. " \
           "Have a look at the README.rst to get information about the other available options and their meaning."
    click.echo(textwrap.fill(help, width))

    click.echo()
    nick = click.prompt("➤ Please enter your desired nick", default=os.environ.get("USER", ""))
    twtfile = click.prompt("➤ Please enter the desired location for your twtxt file", "~/twtxt.txt", type=click.Path())

    click.echo()
    add_news = click.confirm("➤ Do you want to follow the twtxt news feed?", default=True)

    conf = Config.create_config(nick, twtfile, add_news)
    open(os.path.expanduser(twtfile), "a").close()

    click.echo()
    click.echo("✓ Created config file at '{}'.".format(click.format_filename(conf.config_file)))


main = cli<|MERGE_RESOLUTION|>--- conflicted
+++ resolved
@@ -17,13 +17,7 @@
 
 from twtxt.cache import Cache
 from twtxt.config import Config
-from twtxt.helper import run_post_tweet_hook
-<<<<<<< HEAD
-=======
-from twtxt.helper import run_pre_tweet_hook
-from twtxt.helper import style_tweet, style_source, style_source_with_status
-from twtxt.helper import validate_created_at, validate_text
->>>>>>> 19302054
+from twtxt.helper import run_pre_tweet_hook, run_post_tweet_hook
 from twtxt.helper import sort_and_truncate_tweets
 from twtxt.helper import style_timeline, style_source, style_source_with_status
 from twtxt.helper import validate_created_at, validate_text
@@ -82,7 +76,8 @@
     pre_tweet_hook = ctx.obj["conf"].pre_tweet_hook
     if pre_tweet_hook:
         if not run_pre_tweet_hook(pre_tweet_hook, ctx.obj["conf"].options):
-            raise Exception("✗ pre_tweet_hook returned non-zero")
+            click.echo("✗ pre_tweet_hook returned non-zero")
+            raise click.Abort
 
     if not add_local_tweet(tweet, twtfile):
         click.echo("✗ Couldn’t write to file.")
