"""
    twtxt.helper
    ~~~~~~~~~~~~

    This module implements various helper for use in twtxt.

    :copyright: (c) 2016 by buckket.
    :license: MIT, see LICENSE for more details.
"""

<<<<<<< HEAD
import shlex
import subprocess
import sys
=======
import re
import sys
import shlex
import subprocess
import textwrap
>>>>>>> 67ef9a5b

import click

from twtxt.parser import parse_iso8601


<<<<<<< HEAD
def style_timeline(tweets, porcelain=False):
    if porcelain:
        return "\n".join(style_tweet(tweet, porcelain) for tweet in tweets)
    else:
        return "\n{}\n".format("\n\n".join(style_tweet(tweet, porcelain) for tweet in tweets))


def style_tweet(tweet, porcelain=False):
    if porcelain:
        return "{nick}\t{url}\t{tweet}".format(
            nick=tweet.source.nick,
            url=tweet.source.url,
            tweet=str(tweet))
    else:
        return "➤ {nick} ({time}):\n{tweet}".format(
            nick=click.style(tweet.source.nick, bold=True),
            tweet=tweet.limited_text,
            time=click.style(tweet.relative_datetime, dim=True))
=======
def style_tweet(tweet):
    return "➤ {nick} ({time}):\n{tweet}".format(
        nick=click.style(tweet.source.nick, bold=True),
        tweet=textwrap.shorten(format_mention(tweet.text), 140),
        time=click.style(tweet.relative_datetime, dim=True))
>>>>>>> 67ef9a5b


def style_source(source, porcelain=False):
    if porcelain:
        return "{nick}\t{url}".format(
            nick=source.nick,
            url=source.url)
    else:
        return "➤ {nick} @ {url}".format(
            nick=click.style(source.nick, bold=True),
            url=source.url)


def style_source_with_status(source, status, porcelain=False):
    if porcelain:
        return "{nick}\t{url}\t{status}".format(
            nick=source.nick,
            url=source.url,
            status=status)
    else:
        if status == 200:
            scolor, smessage = "green", str(status)
        elif status:
            scolor, smessage = "red", str(status)
        else:
            scolor, smessage = "red", "ERROR"
        return "➤ {nick} @ {url} ({status})".format(
            nick=click.style(source.nick, bold=True, fg=scolor),
            url=source.url,
            status=click.style(smessage, fg=scolor))


def validate_created_at(ctx, param, value):
    if value:
        try:
            return parse_iso8601(value)
        except (ValueError, OverflowError) as e:
            raise click.BadParameter("{}.".format(e))


def validate_text(ctx, param, value):
    if isinstance(value, tuple):
        value = " ".join(value)

    if not value and not sys.stdin.isatty():
        value = click.get_text_stream("stdin").read()

    if value:
        value = value.strip()
        if len(value) > 140:
            click.confirm("✂ Warning: Tweet is longer than 140 characters. Are you sure?", abort=True)
        return value
    else:
        raise click.BadArgumentUsage("Text can’t be empty.")


def run_post_tweet_hook(hook, options):
    try:
        command = shlex.split(hook.format(**options))
    except KeyError:
        click.echo("✗ Invalid variables in post_tweet_hook.")
        return False
    subprocess.call(command, shell=True, stdout=subprocess.PIPE)


def sort_and_truncate_tweets(tweets, direction, limit):
    if direction == "descending":
        return sorted(tweets, reverse=True)[:limit]
    elif direction == "ascending":
        if limit < len(tweets):
            return sorted(tweets)[len(tweets) - limit:]
        else:
            return sorted(tweets)
    else:
        return []

mention_re = re.compile(r'@<(?:(?P<name>.*?)\s)?(?P<url>.*?://.*?)>')
short_mention_re = re.compile(r'@(?P<name>\S+)')


def expand_mention(text, embed_names=True):
    """ Searches the text for mentions in the format of @Mention and formats them to @<Mention url>
    """
    if embed_names:
        format = '@<{name} {url}>'
    else:
        format = '@<{url}>'

    def handle_mention(match):
        source = get_source_by_name(match.group(1))
        if source is None:
            return '@' + match.group(1)
        return format.format(name=source.nick,
                             url=source.url)

    return short_mention_re.sub(handle_mention, text)


def get_source_by_url(url):
    return next((source for source in click.get_current_context().obj["conf"].following if source.url == url), None)


def get_source_by_name(nick):
    return next((source for source in click.get_current_context().obj["conf"].following if source.nick == nick), None)


def format_mention(text, embedded_names=False):
    """ Decodes every mention in the format of @<Some Name http://url/to/twtxt.txt> to a more (human-)readable format
    """
    def handle_mention(match):
        name, url = match.groups()
        source = get_source_by_url(url)
        if source is not None and (not name or embedded_names is False):
            name = source.nick
            url = source.url
        return '@' + name
    return mention_re.sub(handle_mention, text)<|MERGE_RESOLUTION|>--- conflicted
+++ resolved
@@ -8,24 +8,17 @@
     :license: MIT, see LICENSE for more details.
 """
 
-<<<<<<< HEAD
 import shlex
 import subprocess
 import sys
-=======
-import re
-import sys
-import shlex
-import subprocess
 import textwrap
->>>>>>> 67ef9a5b
 
 import click
 
 from twtxt.parser import parse_iso8601
+from twtxt.mentions import format_mention
 
 
-<<<<<<< HEAD
 def style_timeline(tweets, porcelain=False):
     if porcelain:
         return "\n".join(style_tweet(tweet, porcelain) for tweet in tweets)
@@ -40,17 +33,12 @@
             url=tweet.source.url,
             tweet=str(tweet))
     else:
+        styled_text = format_mention(tweet.text)
+        len_styling = len(styled_text) - len(click.unstyle(styled_text))
         return "➤ {nick} ({time}):\n{tweet}".format(
             nick=click.style(tweet.source.nick, bold=True),
-            tweet=tweet.limited_text,
+            tweet=textwrap.shorten(styled_text, 140 + len_styling),
             time=click.style(tweet.relative_datetime, dim=True))
-=======
-def style_tweet(tweet):
-    return "➤ {nick} ({time}):\n{tweet}".format(
-        nick=click.style(tweet.source.nick, bold=True),
-        tweet=textwrap.shorten(format_mention(tweet.text), 140),
-        time=click.style(tweet.relative_datetime, dim=True))
->>>>>>> 67ef9a5b
 
 
 def style_source(source, porcelain=False):
@@ -125,46 +113,4 @@
         else:
             return sorted(tweets)
     else:
-        return []
-
-mention_re = re.compile(r'@<(?:(?P<name>.*?)\s)?(?P<url>.*?://.*?)>')
-short_mention_re = re.compile(r'@(?P<name>\S+)')
-
-
-def expand_mention(text, embed_names=True):
-    """ Searches the text for mentions in the format of @Mention and formats them to @<Mention url>
-    """
-    if embed_names:
-        format = '@<{name} {url}>'
-    else:
-        format = '@<{url}>'
-
-    def handle_mention(match):
-        source = get_source_by_name(match.group(1))
-        if source is None:
-            return '@' + match.group(1)
-        return format.format(name=source.nick,
-                             url=source.url)
-
-    return short_mention_re.sub(handle_mention, text)
-
-
-def get_source_by_url(url):
-    return next((source for source in click.get_current_context().obj["conf"].following if source.url == url), None)
-
-
-def get_source_by_name(nick):
-    return next((source for source in click.get_current_context().obj["conf"].following if source.nick == nick), None)
-
-
-def format_mention(text, embedded_names=False):
-    """ Decodes every mention in the format of @<Some Name http://url/to/twtxt.txt> to a more (human-)readable format
-    """
-    def handle_mention(match):
-        name, url = match.groups()
-        source = get_source_by_url(url)
-        if source is not None and (not name or embedded_names is False):
-            name = source.nick
-            url = source.url
-        return '@' + name
-    return mention_re.sub(handle_mention, text)+        return []