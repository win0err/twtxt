--- conflicted
+++ resolved
@@ -8,7 +8,6 @@
 	@echo "---> running tests using tox"
 	@python3 -m tox
 
-<<<<<<< HEAD
 pytest:
 	@echo "---> running tests directly"
 	@py.test --tb=short -v --cov twtxt/ tests/
@@ -16,11 +15,10 @@
 coverage:
 	@echo "---> building coverage report"
 	@coverage html
-=======
+
 docs:
 	@echo "---> generating sphinx documentation"
-	@(cd docs && make html)
->>>>>>> 4356f7b6
+	@cd docs; make html
 
 publish:
 	@echo "---> uploading to PyPI"
